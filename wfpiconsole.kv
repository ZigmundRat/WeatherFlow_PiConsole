## WeatherFlow PiConsole: Raspberry Pi Python console for WeatherFlow Tempest
## and Smart Home Weather stations.
## Copyright (C) 2018-2020 Peter Davis

## This program is free software: you can redistribute it and/or modify it under
## the terms of the GNU General Public License as published by the Free Software
## Foundation, either version 3 of the License, or (at your option) any later
## version.

## This program is distributed in the hope that it will be useful, but WITHOUT
## ANY WARRANTY; without even the implied warranty of MERCHANTABILITY or FITNESS
## FOR A PARTICULAR PURPOSE. See the GNU General Public License for more
## details.

## You should have received a copy of the GNU General Public License along with
## this program. If not, see <http://www.gnu.org/licenses/>.

## =============================================================================
## SCREEN MANAGER
## =============================================================================
#:import NoTransition kivy.uix.screenmanager.NoTransition
ScreenManager:
	transition: NoTransition()
    CurrentConditions:
		id: CurrentConditions

## =============================================================================
## CUSTOM LABELS
## =============================================================================
<LargeText@Label>
	font_name: 'fonts/SystemSanFranciscoDisplayThin.ttf'
	font_size: '30sp'
	text_size: self.size
	markup: 1
	valign: 'center'
	halign: 'center'
	size_hint: (None,None)
	color: [0.84,0.84,0.84,1]

<MediumText@Label>
	font_name: 'fonts/SystemSanFranciscoDisplayThin.ttf'
	font_size: '20sp'
	text_size: self.size
	markup: 1
	valign: 'center'
	halign: 'center'
	size_hint: (None,None)
	color: [0.84,0.84,0.84,1]

<SmallText@Label>
	font_name: 'fonts/Helvetica.ttf'
	font_size: '15sp'
	text_size: self.size
	markup: 1
	valign: 'center'
	halign: 'center'
	size_hint: (None,None)
	color: [0.84,0.84,0.84,1]

<BoldText@Label>
	font_name: 'fonts/SystemSanFranciscoDisplayBold.ttf'
	font_size: '14sp'
	text_size: self.size
	font_hinting: None
	markup: 1
	halign: 'center'
	valign: 'center'
	size_hint: (None,None)
	color: [0.84,0.84,0.84,1]

## =============================================================================
## CURRRENT CONDITIONS SCREEN
## =============================================================================
#:import Factory kivy.factory.Factory
<CurrentConditions>:
	name: 'CurrentConditions'
	orientation: 'vertical'
	canvas.before:
		Color:
            rgba: 0, 0, 0, 1
        Rectangle:
            pos: self.pos
            size: self.size
	BoxLayout:
		padding: ['2dp', '2dp', '2dp', '0dp']
		spacing: '4dp'
		orientation: 'vertical'
		BoxLayout:
			spacing: '4dp'
			orientation: 'vertical'
			BoxLayout:
				spacing: '5dp'
				BoxLayout:
					id: PanelOne
				BoxLayout:
					id: PanelTwo
				BoxLayout:
					id: PanelThree
			BoxLayout:
				spacing: '5dp'
				BoxLayout:
					id: PanelFour
				BoxLayout:
					id: PanelFive
				BoxLayout:
					id: PanelSix
        BoxLayout:
            spacing: '4dp'
            height: '30dp'
            size_hint_y: None
            BoxLayout:
                id: ButtonOne
            BoxLayout:
                id: ButtonTwo
            BoxLayout:
                id: ButtonThree
            BoxLayout:
                id: ButtonFour
            BoxLayout:
                id: ButtonFive
            BoxLayout:
                id: ButtonSix
            BoxLayout:
                Button:
                    id: 'CreditsButton'
                    background_normal: 'buttons/credits.png'
                    background_down: 'buttons/creditsPressed.png'
                    on_release: Factory.Credits().open()
            BoxLayout:
                Button:
                    id: 'SettingsButton'
                    background_normal: 'buttons/settings.png'
                    background_down: 'buttons/settingsPressed.png'
                    on_release: app.open_settings()

## =============================================================================
## METOFFICE/DARKSKY FORECAST PANEL AND BUTTON
## =============================================================================
<ForecastPanel>:
	Image:
		source: 'background/forecast.png'
		size_hint: (1,1)
		keep_ratio: 0
		allow_stretch: 1

    ## Forecast temperature
	LargeText:
		text: app.MetData['Temp'][0] + app.MetData['Temp'][1]
		halign: 'left'
		pos_hint: {'x': 6/262, 'y': 134/202}
		size_hint: (170/262, 31/202)

    ## Forecast precipitation
	LargeText:
		text: app.MetData['Precip'] + ' %'
		halign: 'left'
		pos_hint: {'x': 6/262, 'y': 78/202}
		size_hint: (170/262, 31/202)

    ## Forecast windspeed
	LargeText:
		text: app.MetData['WindSpd'][0] + ' ' + app.MetData['WindSpd'][1] + ' ' + app.MetData['WindDir']
		halign: 'left'
		pos_hint: {'x': 6/262, 'y': 21/202}
		size_hint: (200/262, 31/202)

    ## Forecast location, valid, and issued time
	SmallText:
		text: (app.config['Station']['ForecastLocn'] +';' if len(app.config['Station']['ForecastLocn']) <= 18 else '') + ' Valid until ' + app.MetData['Valid']
		halign: 'right'
		pos_hint: {'x': 6/262, 'y': 3/202}
		size_hint: (252/262, 16/202)

    ## Current weather icon
	Image:
		source: 'icons/weather/' + app.MetData['Weather'] + '.png'
        keep_ratio: 0
		allow_stretch: 1
		pos_hint: {'x': 123/262, 'y': 58/202}
		size_hint: (115/262, 115/202)

<ForecastButton>:
	Button:
		id: 'ForecastButton'
        background_normal: 'buttons/forecast.png'
        background_down: 'buttons/forecastPressed.png'
		on_release: app.CurrentConditions.SwitchPanel(self)

## =============================================================================
## SAGER FORECAST PANEL AND BUTTON
## =============================================================================
<SagerPanel>:
	Image:
		source: 'background/sagerForecast.png'
		size_hint: (1,1)
		keep_ratio: 0
		allow_stretch: 1

    ## Sager Weathercaster forecast
	MediumText:
		text: app.Sager['Forecast']
        font_name: 'fonts/Helvetica.ttf'
		pos_hint: {'x': 6/262, 'y': 21/202}
		size_hint: (250/262, 157/202)

    ## Forecast issue time
	SmallText:
		text: 'Forecast issued: ' + app.Sager['Issued']
		halign: 'right'
		pos_hint: {'x': 6/262, 'y': 3/202}
		size_hint: (252/262, 16/202)

<SagerButton>:
	Button:
		id: 'SagerButton'
        background_normal: 'buttons/sager.png'
        background_down: 'buttons/sagerPressed.png'
		on_release: app.CurrentConditions.SwitchPanel(self)

## =============================================================================
## TEMPERATURE WIDGET
## =============================================================================
<TemperaturePanel>:
	Image:
		source: 'background/temperature.png'
		size_hint: (1,1)
		keep_ratio: 0
		allow_stretch: 1

	## Indoor temperature
    BoldText:
		text: '[color=c8c8c8ff]Indoor[/color]'
		pos_hint: {'x': 0/262, 'y': 166/202}
		size_hint: (131/262, 17/202)
        opacity: 1 if app.IndoorTemp == '1' else 0
	LargeText:
		text: app.Obs['inTemp'][0] + app.Obs['inTemp'][1]
		pos_hint: {'x': 0/262, 'y': 126/202}
		size_hint: (131/262, 38/202)
        opacity: 1 if app.IndoorTemp == '1' else 0

	## Indoor temperature minimum
	MediumText:
		text: '[color=00a4b4ff]' + app.Obs['inTempMin'][0] + '[size=15sp]' + app.Obs['inTempMin'][1] + '[/color][/size]'
		pos_hint: {'x': 0/262, 'y': 104/202}
		size_hint: (65.5/262, 22/202)
        opacity: 1 if app.IndoorTemp == '1' else 0
    SmallText:
		text: app.Obs['inTempMin'][2]
		pos_hint: {'x': 0/262, 'y': 82/202}
		size_hint: (65.5/262, 22/202)
        opacity: 1 if app.IndoorTemp == '1' else 0

	## Indoor temperature maximum
	MediumText:
		text: '[color=f05e40ff]' + app.Obs['inTempMax'][0] + '[size=15sp]' + app.Obs['inTempMax'][1] + '[/color][/size]'
		pos_hint: {'x': 65.5/262, 'y': 104/202}
		size_hint: (65.5/262, 22/202)
        opacity: 1 if app.IndoorTemp == '1' else 0
    SmallText:
        text: app.Obs['inTempMax'][2]
		pos_hint: {'x': 65.5/262, 'y': 82/202}
		size_hint: (65.5/262, 22/202)
        opacity: 1 if app.IndoorTemp == '1' else 0

	## Outdoor temperature
    BoldText:
		text: '[color=c8c8c8ff]Outdoor[/color]'
		pos_hint: {'x': 131/262 if app.IndoorTemp == '1' else 0/262, 'y': 166/202}
		size_hint: (131/262 if app.IndoorTemp == '1' else 262/262, 17/202)
	LargeText:
		text: app.Obs['outTemp'][0] + app.Obs['outTemp'][1]
		pos_hint: {'x': 131/262 if app.IndoorTemp == '1' else 65.5/262, 'y': 126/202}
		size_hint: (131/262, 38/202)

	## Outdoor temperature minimum
	MediumText:
		text: '[color=00a4b4ff]' + app.Obs['outTempMin'][0] + '[size=15sp]' + app.Obs['outTempMin'][1] + '[/color][/size]'
		pos_hint: {'x': 131/262 if app.IndoorTemp == '1' else 65.5/262, 'y': 104/202}
		size_hint: (65.5/262, 22/202)
	SmallText:
		text: app.Obs['outTempMin'][2]
		pos_hint: {'x': 131/262 if app.IndoorTemp == '1' else 65.5/262, 'y': 82/202}
		size_hint: (65.5/262, 22/202)

	## Outdoor temperature maximum
	MediumText:
		text: '[color=f05e40ff]' + app.Obs['outTempMax'][0] + '[size=15sp]' + app.Obs['outTempMax'][1] + '[/color][/size]'
		pos_hint: {'x': 196.5/262 if app.IndoorTemp == '1' else 131/262, 'y': 104/202}
		size_hint: (65.5/262, 22/202)
	SmallText:
		text: app.Obs['outTempMax'][2]
		pos_hint: {'x': 196.5/262 if app.IndoorTemp == '1' else 131/262, 'y': 82/202}
		size_hint: (65.5/262, 22/202)

	## 'Feels like' temperature
	MediumText:
		text: app.Obs['FeelsLike'][0] + app.Obs['FeelsLike'][1]
		pos_hint: {'x': 0/262, 'y': 35/202}
		size_hint: (87.330/262, 29/202)

	## Outdoor humidity
	MediumText:
		text: app.Obs['Humidity'][0] + app.Obs['Humidity'][1]
		pos_hint: {'x': 87.330/262, 'y': 35/202}
		size_hint: (87.330/262, 29/202)

	## Dew point
	MediumText:
		text: app.Obs['DewPoint'][0] + app.Obs['DewPoint'][1]
		pos_hint: {'x': 174.660/262, 'y': 35/202}
		size_hint: (87.330/262, 29/202)

	## 'Feels like' icon and text
	Image:
		source: 'icons/feelsLike/' + root.feelsLike + '.png'
		pos_hint: {'x': 7/262, 'y': 6/202}
		size_hint: (38/262, 29/202)
	SmallText:
		text: app.Obs['FeelsLike'][2]
		halign: 'left'
		pos_hint: {'x': 49/262, 'y': 3/202}
		size_hint: (200/262, 27/202)

<TemperatureButton>:
	Button:
		id: 'TemperatureButton'
        background_normal: 'buttons/temperature.png'
        background_down: 'buttons/temperaturePressed.png'
		on_release: app.CurrentConditions.SwitchPanel(self)

## =============================================================================
## WIND SPEED AND DIRECTION WIDGET
## =============================================================================
<WindSpeedPanel>:
	Image:
		source: 'background/windSpeed.png'
		size_hint: (1,1)
		keep_ratio: 0
		allow_stretch: 1

    ## Current average wind speed
    LargeText:
        text: app.Obs['WindSpd'][0]
        pos_hint: {'x': 3/262, 'y': 93/202}
		size_hint: (60/262, 33/202)
    MediumText:
        text: app.Obs['WindSpd'][1]
        pos_hint: {'x': 3/262, 'y': 75/202}
		size_hint: (60/262, 24/202)

    ## Daily averaged wind speed
    SmallText:
        text: 'Avg [color=ff8837ff]' + app.Obs['AvgWind'][0] + '[/color] ' + app.Obs['AvgWind'][1]
        pos_hint: {'x': 3/262, 'y': 162/202}
		size_hint: (101/262, 17/202)
    SmallText:
        text: 'Wind'
        pos_hint: {'x': 3/262, 'y': 145/202}
		size_hint: (101/262, 17/202)

    ## Current wind gust
    LargeText:
        text: app.Obs['WindGust'][0]
        pos_hint: {'x': 201/262, 'y': 93/202}
		size_hint: (60/262, 33/202)
    MediumText:
        text: app.Obs['WindGust'][1]
        pos_hint: {'x': 201/262, 'y': 75/202}
		size_hint: (60/262, 24/202)

    ## Maximum wind gust
    SmallText:
        text: 'Max [color=ff8837ff]' + app.Obs['MaxGust'][0] + '[/color] ' + app.Obs['MaxGust'][1]
        pos_hint: {'x': 159/262, 'y': 162/202}
		size_hint: (101/262, 17/202)
    SmallText:
        text: 'Gust'
        pos_hint: {'x': 159/262, 'y': 145/202}
		size_hint: (101/262, 17/202)

    ## Current Beaufort scale text and icon
    Image:
        source: 'icons/windSpeed/' + root.meanWindSpd + '.png'
		keep_ratio: 0
	    allow_stretch: 1
		pos_hint: {'x': 18/262, 'y': 28/202}
		size_hint: (30/262, 30/202)
    SmallText:
        text: app.Obs['WindSpd'][4]
        halign: 'left'
        pos_hint: {'x': 6/262, 'y': 5/202}
		size_hint: (126/262, 17/202)

    ## Current average wind direction
    Image:
        source: 'icons/windDir/' + root.meanWindDir + '.png'
		keep_ratio: 0
	    allow_stretch: 1
		pos_hint: {'x': 216/262, 'y': 28/202}
		size_hint: (30/262, 30/202)
    SmallText:
        text: 'Direction: [color=9aba2fff]' + app.Obs['WindDir'][0] + app.Obs['WindDir'][1] + '[/color]'
        halign: 'right'
        pos_hint: {'x': 119/262, 'y': 5/202}
		size_hint: (135/262, 17/202)

    ## Rapid wind direction arrow
    Image:
        source: 'icons/windRose/' + str(round(root.rapidWindDir)) + '.png'
		keep_ratio: 0
	    allow_stretch: 1
		pos_hint: {'x': 65/262, 'y': 26/202}
		size_hint: (134/262, 134/202)

    ## Rapid wind direction in degrees
    MediumText:
        text: app.Obs['rapidDir'][0] + app.Obs['rapidDir'][1]
        pos_hint: {'x': 102/262, 'y': 112/202}
		size_hint: (60/262, 24/202)

    ## Rapid wind speed
    MediumText:
        text: app.Obs['rapidSpd'][0] + ' [size=15sp]' + app.Obs['rapidSpd'][1] + '[/size]'
        pos_hint: {'x': 92/262, 'y': 86/202}
		size_hint: (80/262, 24/202)

    ## Rapid wind direction text
    SmallText:
        text: app.Obs['rapidDir'][3]
        pos_hint: {'x': 92/262, 'y': 60/202}
		size_hint: (80/262, 24/202)

<WindSpeedButton>:
	Button:
		id: 'WindSpeedButton'
        background_normal: 'buttons/wind.png'
        background_down: 'buttons/windPressed.png'
		on_release: app.CurrentConditions.SwitchPanel(self)

## =============================================================================
## SUNRISE/SUNSET WIDGET
## =============================================================================
<SunriseSunsetPanel>:
	Image:
		source: 'background/sunriseSunset.png'
		size_hint: (1,1)
		keep_ratio: 0
		allow_stretch: 1
        
        ## Day/Night bar with dawn/dusk and sunrise/sunset lines
        canvas:
            Color:
                rgba: [100/255,100/255,100/255,1]
            Rectangle:
                pos: [13, 91+9.6]
                size: [236, 9.6]
            Color:
                rgba: [0/255,164/255,180/255,100/255]
            Rectangle:
                pos: [13+app.Astro['Dawn'][2]*236, 91+9.6]
                size: [app.Astro['Dusk'][2]*236, 9.6]     
            Color:
                rgba: [0/255,164/255,180/255,200/255]
            Rectangle:
                pos: [13+app.Astro['Sunrise'][2]*236, 91+9.6]
                size: [app.Astro['Sunset'][2]*236, 9.6] 
            Color:
                rgba: [230/255, 75/255, 36/255,app.Astro['sunIcon'][1]]
            Line:
                width: 1.1
                rectangle: [13 + app.Astro['sunIconPosition']*236, 89+9.6, 1.1, 13.6]
                
    ## Sun Icon
    Image:
		source: 'icons/sun/' + app.Astro['sunIcon'][0] + '.png'
		keep_ratio: 0
	    allow_stretch: 1
		pos_hint: {'x': (4.5+app.Astro['sunIconPosition']*236)/262, 'y': 88/202}             
		size_hint: (17/262, 17/202)
    
	## Solar radiation
	MediumText:
		text: app.Obs['Radiation'][0] + app.Obs['Radiation'][1]
		pos_hint: {'x': 3/262, 'y': 130/202}
		size_hint: (105/262, 33/202)

	## UV Index
	MediumText:
		text: app.Obs['UVIndex'][0]
<<<<<<< HEAD
		pos_hint: {'x': 147.5/262, 'y': 146/202}
		size_hint: (75/262, 18.5/202)
	BoldText:
		text: app.Obs['UVIndex'][2]
		pos_hint: {'x': 147.5/262, 'y': 128/202}
		size_hint: (75/262, 17/202)
        color: [20/255,20/255,20/255,1]
        canvas.before:
            Color:
                rgba: app.Obs['UVIndex'][3] if app.Obs['UVIndex'][3] != '-' else [20/255,20/255,20/255,1]
            RoundedRectangle:
                pos: [self.pos[0],self.pos[1]-2]
                size: self.size
                radius: [5,]   
=======
		pos_hint: {'x': 154/262, 'y': 129/202}
		size_hint: (52.5/262, 33/202)
	Image:
		source: 'icons/uv/' + root.uvIcon + '.png'
		pos_hint: {'x': 206.5/262, 'y': 129/202}
		size_hint: (52.5/262, 33/202)
>>>>>>> 3a10eae4

	## Sunrise time
    BoldText:
		text: 'Sunrise'
        color: [200/255,200/255,200/255,1]
        halign: 'left'
        valign: 'bottom'
		pos_hint: {'x': 13/262, 'y': 106.6/202}
		size_hint: (80/262, 20/202)
	SmallText:
		text: app.Astro['Sunrise'][1]
        halign: 'left'
        valign: 'top'
		pos_hint: {'x': 13/262, 'y': 69/202}
		size_hint: (80/262, 20/202)

	## Sunset time
    BoldText:
		text: 'Sunset'
        color: [200/255,200/255,200/255,1]
        halign: 'right'
        valign: 'bottom'
		pos_hint: {'x': 169/262, 'y': 106.6/202}
		size_hint: (80/262, 20/202)
	SmallText:
		text: app.Astro['Sunset'][1]
        halign: 'right'
        valign: 'top'
		pos_hint: {'x': 169/262, 'y': 69/202}
		size_hint: (80/262, 20/202)

	## Time remaining until sunrise or sunset
    BoldText:
		text: app.Astro['sunEvent'][3]
        color: [200/255,200/255,200/255,1]
		pos_hint: {'x': 22/262, 'y': 52/202}
		size_hint: (80/262, 18/202)
	MediumText:
		text: app.Astro['sunEvent'][1] + ' : ' + app.Astro['sunEvent'][2]
		pos_hint: {'x': 22/262, 'y': 21/202}
		size_hint: (80/262, 21/202)
	##LargeText:
##		text: app.Astro['sunEvent'][2]
##		pos_hint: {'x': 62/262, 'y': 26/202}
##		size_hint: (40/262, 28/202)
	SmallText:
		text: 'Till ' + app.Astro['sunEvent'][0] 
		pos_hint: {'x': 22/262, 'y': 3/202}
		size_hint: (80/262, 18/202)
        
    ## Peak Sun Hours
    BoldText:
		text: 'Peak Sun Hours'
        color: [200/255,200/255,200/255,1]
		pos_hint: {'x': 135/262, 'y': 52/202}
		size_hint: (123/262, 18/202)  
	LargeText:
		text: app.Obs['peakSun'][0]
		pos_hint: {'x': 135/262, 'y': 20/202}
		size_hint: (123/262, 33/202) 
    SmallText:
		text: 'Solar: ' + app.Obs['peakSun'][4] 
		pos_hint: {'x': 135/262, 'y': 3/202}
		size_hint: (123/262, 18/202)

<SunriseSunsetButton>:
	Button:
		id: 'SunriseButton'
        background_normal: 'buttons/sun.png'
        background_down: 'buttons/sunPressed.png'
		on_release: app.CurrentConditions.SwitchPanel(self)

## =============================================================================
## MOON PHASE WIDGET
## =============================================================================
<MoonPhasePanel>
	Image:
		source: 'background/moonPhase.png'
		size_hint: (1,1)
		keep_ratio: 0
		allow_stretch: 1

	## Moonrise time
	SmallText
		text: app.Astro['Moonrise'][1]
		pos_hint: {'x': 5/262, 'y': 3/202}
		size_hint: (80/262, 18/202)

	## Moonset time
	SmallText
		text: app.Astro['Moonset'][1]
		pos_hint: {'x': 177/262, 'y': 3/202}
		size_hint: (80/262, 18/202)

	## Next new moon
	SmallText
		text: app.Astro['NewMoon'][0]
		pos_hint: {'x': 6/262, 'y': 138/202}
		size_hint: (70/262, 18/202)

	## Next full moon
	SmallText
		text: app.Astro['FullMoon'][0]
		pos_hint: {'x': 186/262, 'y': 138/202}
		size_hint: (70/262, 18/202)

	## Moon phase icon
	Image:
		source: 'icons/moon/' + app.Astro['Phase'][0] + '.png'
		keep_ratio: 0
		allow_stretch: 1
		pos_hint: {'x': 108/262, 'y': 93/202}
		size_hint: (46/262, 46/202)

	## Moon phase text
	SmallText
		text: app.Astro['Phase'][1]
		pos_hint: {'x': 75/262, 'y': 70/202}
		size_hint: (112/262, 18/202)

	## Moon illuminance text
	SmallText
		text: app.Astro['Phase'][2] + '% Illumin.'
		pos_hint: {'x': 86/262, 'y': 50/202}
		size_hint: (90/262, 18/202)

<MoonPhaseButton>:
	Button:
		id: 'MoonPhaseButton'
        background_normal: 'buttons/moon.png'
        background_down: 'buttons/moonPressed.png'
		on_release: app.CurrentConditions.SwitchPanel(self)

## =============================================================================
## RAINFALL WIDGET
## =============================================================================
<RainfallPanel>
	Image:
		source: 'background/rainfall.png'
		size_hint: (1,1)
		keep_ratio: 0
		allow_stretch: 1

	## Current rain rate and text
	SmallText:
		text: app.Obs['RainRate'][2]
		pos_hint: {'x': 1/262, 'y': 55/202}
		size_hint: (176/262, 18/202)
	SmallText:
		text: app.Obs['RainRate'][0] + app.Obs['RainRate'][1]
		pos_hint: {'x': 175/262, 'y': 55/202}
		size_hint: (86/262, 18/202)

	## Rainfall intensity animation
	StencilView:
		pos_hint: {'x': 202/262, 'y': 81/202}
		size_hint: (33/262, 108/202)
		FloatLayout:
			width: self.parent.height*(264/108)
            height: self.parent.height
			pos: self.parent.pos
			Image:
				source: 'icons/rainfall/Water.png'
				keep_ratio: 0
				allow_stretch: 1
				size_hint: (1,1)
				pos_hint: {'x': root.xRainAnim, 'y': root.yRainAnim}

	## Total daily rainfall
	MediumText
		text: app.Obs['TodayRain'][0] + '[size=15sp]' + app.Obs['TodayRain'][1] + '[/size]'
		pos_hint: {'x': 1/262, 'y': 128/202}
		size_hint: (88/262, 32/202)

	## Total yesterday rainfall
	MediumText
		text: app.Obs['YesterdayRain'][0] + '[size=15sp]' + app.Obs['YesterdayRain'][1] + '[/size]'
		pos_hint: {'x': 89/262, 'y': 128/202}
		size_hint: (88/262, 32/202)

	## Total monthly rainfall
	MediumText
		text: app.Obs['MonthRain'][0] + '[size=15sp]' + app.Obs['MonthRain'][1] + '[/size]'
		pos_hint: {'x': 1/262, 'y': 73/202}
		size_hint: (88/262, 32/202)

	## Total yearly rainfall
	MediumText
		text: app.Obs['YearRain'][0] + '[size=15sp]' + app.Obs['YearRain'][1] + '[/size]'
		pos_hint: {'x': 89/262, 'y': 73/202}
		size_hint: (88/262, 32/202)

    ## Time and date
    MediumText
        text: root.realtimeClock
        font_name: 'fonts/SystemSanFranciscoDisplayRegular.ttf'
        pos_hint: {'x': 0/262, 'y': 0/202}
		size_hint: (262/262, 46/202)

<RainfallButton>:
	Button:
		id: 'RainfallButton'
        background_normal: 'buttons/rainfall.png'
        background_down: 'buttons/rainfallPressed.png'
		on_release: app.CurrentConditions.SwitchPanel(self)

## =============================================================================
## LIGHTNING WIDGET
## =============================================================================
<LightningPanel>
	Image:
		source: 'background/lightning.png'
		size_hint: (1,1)
		keep_ratio: 0
		allow_stretch: 1

	## Last strike time
	BoldText:
		text:
			'[color=c8c8c8ff]Last Strike[/color]' if app.Obs['StrikeDeltaT'][4] == '-' else \
			'[color=c8c8c8ff]Strike Detected![/color]' if app.Obs['StrikeDeltaT'][4] < 360 else \
			'[color=c8c8c8ff]Last Strike[/color]'
		pos_hint: {'x': 93/262, 'y': 168/202}
		size_hint: (166/262, 18/202)
	LargeText:
		text: app.Obs['StrikeDeltaT'][0]
		pos_hint: {'x': 93/262, 'y': 139/202}
		size_hint: (80/262 if app.Obs['StrikeDeltaT'][2] == '-' else 40/262, 28/202)
	BoldText:
		text: app.Obs['StrikeDeltaT'][1]
		font_size: '9pt'
		pos_hint: {'x': 93/262, 'y': 120.5/202}
		size_hint: (80/262 if app.Obs['StrikeDeltaT'][2] == '-' else 40/262, 25/202)
	LargeText:
		text: app.Obs['StrikeDeltaT'][2]
        opacity: 0 if app.Obs['StrikeDeltaT'][2] == '-' else 1
		pos_hint: {'x': 133/262, 'y': 139/202}
		size_hint: (40/262, 28/202)
	BoldText:
		text: app.Obs['StrikeDeltaT'][3]
		font_size: '9pt'
		opacity: 0 if app.Obs['StrikeDeltaT'][2] == '-' else 1
		pos_hint: {'x': 133/262, 'y': 120.5/202}
		size_hint: (40/262, 25/202)
	SmallText:
		text: '[color=f05e40ff]ago[/color]'
		pos_hint: {'x': 93/262, 'y': 106/202}
		size_hint: (80/262, 18/202)

	## Last strike distance
	LargeText:
		text: app.Obs['StrikeDist'][0]
		pos_hint: {'x': 179/262, 'y': 139/202}
		size_hint: (80/262, 28/202)
	BoldText:
		text: app.Obs['StrikeDist'][1]
		font_size: '9pt'
		pos_hint: {'x': 179/262, 'y': 120.5/202}
		size_hint: (80/262, 25/202)
	SmallText:
		text: '[color=f05e40ff]away[/color]'
		pos_hint: {'x': 179/262, 'y': 106/202}
		size_hint: (80/262, 18/202)

	## Last three hour lightning strikes
	MediumText:
		text: app.Obs['Strikes3hr'][0]
		pos_hint: {'x': 6/262, 'y': 45/202}
		size_hint: (60/262, 24/202)

	## Total daily lightning strikes
	MediumText:
		text: app.Obs['StrikesToday'][0]
		pos_hint: {'x': 78/262, 'y': 45/202}
		size_hint: (60/262, 24/202)

	## Total monthly lightning strikes
	MediumText:
		text: app.Obs['StrikesMonth'][0]
		pos_hint: {'x': 6/262, 'y': 3/202}
		size_hint: (60/262, 24/202)

	## Total yearly lightning strikes
	MediumText:
		text: app.Obs['StrikesYear'][0]
		pos_hint: {'x': 78/262, 'y': 3/202}
		size_hint: (60/262, 24/202)

	## Strike frequency last ten minutes
	MediumText:
		text: app.Obs['StrikeFreq'][0] + app.Obs['StrikeFreq'][1]
		pos_hint: {'x': 150/262, 'y': 45/202}
		size_hint: (100/262, 24/202)

	## Strike frequency last three hours
	MediumText:
		text: app.Obs['StrikeFreq'][2] + app.Obs['StrikeFreq'][3]
		pos_hint: {'x': 150/262, 'y': 3/202}
		size_hint: (100/262, 24/202)

	## Lightning bolt icon
	Image:
		canvas.before:
			PushMatrix
			Translate:
				x: root.xLightningBolt
		canvas.after:
			PopMatrix
		source: 'icons/lightning/' + root.lightningBoltIcon + '.png'
		keep_ratio: 0
		allow_stretch: 1
		pos_hint: {'x': 14/262, 'y': 120/202}
		size_hint: (65/262, 68/202)

<LightningButton>:
	Button:
		id: 'LightningButton'
        background_normal: 'buttons/lightning.png'
        background_down: 'buttons/lightningPressed.png'
		on_release: app.CurrentConditions.SwitchPanel(self)

## =============================================================================
## BAROMETER WIDGET
## =============================================================================
<BarometerPanel>:
	Image:
		source: 'background/barometer.png'
		size_hint: (1,1)
		keep_ratio: 0
		allow_stretch: 1

	## Current pressure arrow
	Image:
		source: 'icons/barometer/' + str(root.barometerArrow) + '.png'
		keep_ratio: 0
	    allow_stretch: 1
		pos_hint: {'x': 46/262, 'y': 18/202}
		size_hint: (168/262, 84/202)

	## Maximum and minimum pressure on pressure dial
	BoldText:
		text: app.BarometerMin
		pos_hint: {'x': 29/262, 'y': 2/202}
		size_hint: (40/262, 19/202)
	BoldText:
		text: app.BarometerMax
		pos_hint: {'x': 191/262, 'y': 2/202}
		size_hint: (40/262, 19/202)

	## Current pressure
	BoldText:
		text: '[color=c8c8c8ff] SLP [/color]'
		pos_hint: {'x': 80/262, 'y': 57/202}
		size_hint: (100/262, 28/202)
	LargeText:
		text: app.Obs['Pres'][0]
		pos_hint: {'x': 80/262, 'y': 34/202}
		size_hint: (100/262, 28/202)
	SmallText:
		text: app.Obs['Pres'][1]
		pos_hint: {'x': 80/262, 'y': 14/202}
		size_hint: (100/262, 24/202)

	## Current pressure trend
	SmallText:
		text: app.Obs['PresTrend'][2]
		pos_hint: {'x': 155/262, 'y': 146/202}
		size_hint: (96/262, 16/202)
	SmallText:
		text: app.Obs['PresTrend'][0] + app.Obs['PresTrend'][1]
		pos_hint: {'x': 155/262, 'y': 130/202}
		size_hint: (96/262, 16/202)

	## Weather tendency
	SmallText:
		text: app.Obs['PresTrend'][3]
		pos_hint: {'x': 21/262, 'y': 108/202}
		size_hint: (220/262, 16/202)

	## 24 Hour pressure low
	SmallText:
		text: '[color=00a4b4ff]' + app.Obs['MinPres'][0] + '[/color]'
		pos_hint: {'x': 3/262, 'y': 146/202}
		size_hint: (70/262, 16/202)
	SmallText:
		text: app.Obs['MinPres'][2]
		pos_hint: {'x': 3/262, 'y': 130/202}
		size_hint: (70/262, 16/202)

	## 24 Hour pressure high
	SmallText:
		text: '[color=f05e40ff]' + app.Obs['MaxPres'][0] + '[/color]'
		pos_hint: {'x': 73/262, 'y': 146/202}
		size_hint: (70/262, 16/202)
	SmallText:
		text: app.Obs['MaxPres'][2]
		pos_hint: {'x': 73/262, 'y': 130/202}
		size_hint: (70/262, 16/202)

<BarometerButton>:
	Button:
		id: 'BarometerButton'
        background_normal: 'buttons/barometer.png'
        background_down: 'buttons/barometerPressed.png'
		on_release: app.CurrentConditions.SwitchPanel(self)

## =============================================================================
## CREDITS SREEN
## =============================================================================
<Credits>:
    background_color: [0,0,0,0.8]
    size_hint: (500/800,400/480)
    Image:
        source: 'background/credits.png'
        keep_ratio: 0
        allow_stretch: 1
    RelativeLayout:
        BoldText:
            text: 'Console version: [color=9aba2fff]' + app.config['System']['Version'] + '[/color]'
            size_hint: (1,0.1)
            pos_hint: {'x': 0, 'y': 0.71}

## =============================================================================
## UPDATE NOTIFICATION
## =============================================================================
<updateNotif>:
    background_color: [0,0,0,0.5]
    size_hint: (262/800,76/480)
    pos_hint: {'x': 536/800, 'y': 2/480}
    Image:
        source: 'background/updateNotification.png'
        keep_ratio: 0
        allow_stretch: 1
    RelativeLayout:
        BoldText:
            text: app.config['System']['Version']
            size_hint: (1,0.2)
            pos_hint: {'x': 0.05, 'y': 0.53}
        BoldText:
            text: '[color=9aba2fff]' + app.Version['Latest'] + '[/color]'
            size_hint: (1,0.2)
            pos_hint: {'x': 0.05, 'y': 0.31}<|MERGE_RESOLUTION|>--- conflicted
+++ resolved
@@ -488,7 +488,6 @@
 	## UV Index
 	MediumText:
 		text: app.Obs['UVIndex'][0]
-<<<<<<< HEAD
 		pos_hint: {'x': 147.5/262, 'y': 146/202}
 		size_hint: (75/262, 18.5/202)
 	BoldText:
@@ -503,14 +502,6 @@
                 pos: [self.pos[0],self.pos[1]-2]
                 size: self.size
                 radius: [5,]   
-=======
-		pos_hint: {'x': 154/262, 'y': 129/202}
-		size_hint: (52.5/262, 33/202)
-	Image:
-		source: 'icons/uv/' + root.uvIcon + '.png'
-		pos_hint: {'x': 206.5/262, 'y': 129/202}
-		size_hint: (52.5/262, 33/202)
->>>>>>> 3a10eae4
 
 	## Sunrise time
     BoldText:
