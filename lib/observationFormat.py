<<<<<<< HEAD
""" Formats and sets the required units of observations displayed on the 
Raspberry Pi Python console for WeatherFlow Tempest and Smart Home Weather 
stations. 
Copyright (C) 2018-2020 Peter Davis
=======
""" Formats and sets the required units of observations displayed on the
Raspberry Pi Python console for Weather Flow Smart Home Weather Stations.
Copyright (C) 2018-2020  Peter Davis
>>>>>>> b8971304

This program is free software: you can redistribute it and/or modify it under
the terms of the GNU General Public License as published by the Free Software
Foundation, either version 3 of the License, or (at your option) any later
version.

This program is distributed in the hope that it will be useful, but WITHOUT 
ANY WARRANTY; without even the implied warranty of MERCHANTABILITY or FITNESS 
FOR A PARTICULAR PURPOSE. See the GNU General Public License for more details.

You should have received a copy of the GNU General Public License along with
this program. If not, see <http://www.gnu.org/licenses/>.
"""

# Import required modules
from lib  import derivedVariables as derive
import math

def Units(Obs,Unit):

    """ Sets the required observation units

	INPUTS:
		Obs				Observations with current units
		Unit			Required output unit

	OUTPUT:
        cObs            Observation converted into required unit
	"""

    # Convert temperature observations
    cObs = Obs[:]
    if Unit in ['f','c']:
        for ii,T in enumerate(Obs):
            if T == 'c':
                if Unit == 'f':
                    cObs[ii-1] = Obs[ii-1] * 9/5 + 32
                    cObs[ii] = ' [sup]o[/sup]F'
                else:
                    cObs[ii-1] = Obs[ii-1]
                    cObs[ii] = ' [sup]o[/sup]C'

    # Convert pressure and pressure trend observations
    elif Unit in ['inhg','mmhg','hpa','mb']:
        for ii,P in enumerate(Obs):
            if P in ['mb','mb/hr']:
                if Unit == 'inhg':
                    cObs[ii-1] = Obs[ii-1] * 0.0295301
                    if P == 'mb':
                        cObs[ii] = ' inHg'
                    else:
                        cObs[ii] = ' inHg/hr'
                elif Unit == 'mmhg':
                    cObs[ii-1] = Obs[ii-1] * 0.750063
                    if P == 'mb':
                        cObs[ii] = ' mmHg'
                    else:
                        cObs[ii] = ' mmHg/hr'
                elif Unit == 'hpa':
                    cObs[ii-1] = Obs[ii-1]
                    if P == 'mb':
                        cObs[ii] = ' hpa'
                    else:
                        cObs[ii] = ' hpa/hr'
                else:
                    cObs[ii-1] = Obs[ii-1]
                    if P == 'mb':
                        cObs[ii] = ' mb'
                    else:
                        cObs[ii] = ' mb/hr'

    # Convert windspeed observations
    elif Unit in ['mph','lfm','kts','kph','bft','mps']:
        for ii,W in enumerate(Obs):
            if W == 'mps':
                if Unit == 'mph' or Unit == 'lfm':
                    cObs[ii-1] = Obs[ii-1] * 2.2369362920544
                    cObs[ii] = 'mph'
                elif Unit == 'kts':
                    cObs[ii-1] = Obs[ii-1] * 1.9438
                    cObs[ii] = 'kts'
                elif Unit == 'kph':
                    cObs[ii-1] = Obs[ii-1] * 3.6
                    cObs[ii] = 'km/h'
                elif Unit == 'bft':
                    cObs[ii-1] = derive.BeaufortScale(Obs[ii-1:ii+1])[4]
                    cObs[ii] = 'bft'
                else:
                    cObs[ii-1] = Obs[ii-1]
                    cObs[ii] = 'm/s'

    # Convert wind direction observations
    elif Unit in ['degrees','cardinal']:
        for ii,W in enumerate(Obs):
            if W == 'degrees':
                if cObs[ii-1] is None:
                    cObs[ii-1] = 'Calm'
                    cObs[ii] = ''
                elif Unit == 'cardinal':
                    cObs[ii-1] = derive.CardinalWindDirection(Obs[ii-1:ii+1])[2]
                    cObs[ii] = ''
                else:
                    cObs[ii-1] = Obs[ii-1]
                    cObs[ii] = '[sup]o[/sup]'

    # Convert rain accumulation and rain rate observations
    elif Unit in ['in','cm','mm']:
        for ii,Prcp in enumerate(Obs):
            if Prcp in ['mm','mm/hr']:
                if Unit == 'in':
                    cObs[ii-1] = Obs[ii-1] * 0.0393701
                    if Prcp == 'mm':
                        cObs[ii] = '"'
                    else:
                        cObs[ii] = ' in/hr'
                elif Unit == 'cm':
                    cObs[ii-1] = Obs[ii-1] * 0.1
                    if Prcp == 'mm':
                        cObs[ii] = ' cm'
                    else:
                        cObs[ii] = ' cm/hr'
                else:
                    cObs[ii-1] = Obs[ii-1]
                    if Prcp == 'mm':
                        cObs[ii] = ' mm'
                    else:
                        cObs[ii] = ' mm/hr'

    # Convert distance observations
    elif Unit in ['km','mi']:
        for ii,Dist in enumerate(Obs):
            if Dist == 'km':
                if Unit == 'mi':
                    cObs[ii-1] = Obs[ii-1] * 0.62137
                    cObs[ii] = 'miles'

    # Return converted observations
    return cObs

def Format(Obs,Type):

    """ Formats the observation for display on the console

	INPUTS:
		Obs				Observations with units
		Type			Observation type

	OUTPUT:
        cObs            Formatted observation based on specified type
	"""

    # Format temperature observations
    cObs = Obs[:]
    if Type == 'Temp':
        for ii,T in enumerate(Obs):
            if isinstance(T,str) and T.strip() in ['[sup]o[/sup]F','[sup]o[/sup]C']:
                if math.isnan(cObs[ii-1]):
                    cObs[ii-1] = '-'
                elif cObs[ii-1] == 0:
                    cObs[ii-1] = '{:.1f}'.format(abs(cObs[ii-1]))
                else:
                    cObs[ii-1] = '{:.1f}'.format(cObs[ii-1])

    # Format pressure observations
    elif Type == 'Pressure':
        for ii,P in enumerate(Obs):
            if isinstance(P,str) and P.strip() in ['inHg/hr','inHg','mmHg/hr','mmHg','hpa/hr','mb/hr','hpa','mb']:
                if math.isnan(cObs[ii-1]):
                    cObs[ii-1] = '-'
                else:
                    if P.strip() in ['inHg/hr','inHg']:
                        cObs[ii-1] = '{:2.3f}'.format(cObs[ii-1])
                    elif P.strip() in ['mmHg/hr','mmHg']:
                        cObs[ii-1] = '{:3.2f}'.format(cObs[ii-1])
                    elif P.strip() in ['hpa/hr','mb/hr','hpa','mb']:
                        cObs[ii-1] = '{:4.1f}'.format(cObs[ii-1])

    # Format windspeed observations
    elif Type == 'Wind':
        for ii,W in enumerate(Obs):
            if isinstance(W,str) and W.strip() in ['mph','kts','km/h','bft','m/s']:
                if math.isnan(cObs[ii-1]):
                    cObs[ii-1] = '-'
                else:
                    if cObs[ii-1] < 10:
                        cObs[ii-1] = '{:.1f}'.format(cObs[ii-1])
                    else:
                        cObs[ii-1] = '{:.0f}'.format(cObs[ii-1])

    # Format wind direction observations
    elif Type == 'Direction':
        for ii,D in enumerate(Obs):
            if isinstance(D,str) and D.strip() in ['[sup]o[/sup]']:
                if math.isnan(cObs[ii-1]):
                    cObs[ii-1] = '-'
                else:
                    cObs[ii-1] = '{:.0f}'.format(cObs[ii-1])

    # Format rain accumulation and rain rate observations
    elif Type == 'Precip':
        for ii,Prcp in enumerate(Obs):
            if isinstance(Prcp,str):
                if Prcp.strip() == 'mm':
                    if math.isnan(cObs[ii-1]):
                        cObs[ii-1] = '-'
                    else:
                        if cObs[ii-1] == 0:
                            cObs[ii-1] = '{:.0f}'.format(cObs[ii-1])
                        elif cObs[ii-1] < 0.1:
                            cObs[ii-1] = 'Trace'
                            cObs[ii] = ''
                        elif cObs[ii-1] < 10:
                            cObs[ii-1] = '{:.1f}'.format(cObs[ii-1])
                        else:
                            cObs[ii-1] = '{:.0f}'.format(cObs[ii-1])
                elif Prcp.strip() == 'mm/hr':
                    if math.isnan(cObs[ii-1]):
                        cObs[ii-1] = '-'
                    else:
                        if cObs[ii-1] == 0:
                            cObs[ii-1] = '{:.0f}'.format(cObs[ii-1])
                        elif cObs[ii-1] < 0.1:
                            cObs[ii-1] = '<0.1'
                        elif cObs[ii-1] < 10:
                            cObs[ii-1] = '{:.1f}'.format(cObs[ii-1])
                        else:
                            cObs[ii-1] = '{:.0f}'.format(cObs[ii-1])
                elif Prcp.strip() in ['"','cm']:
                    if math.isnan(cObs[ii-1]):
                        cObs[ii-1] = '-'
                    else:
                        if cObs[ii-1] == 0:
                            cObs[ii-1] = '{:.0f}'.format(cObs[ii-1])
                        elif cObs[ii-1] < 0.01:
                            cObs[ii-1] = 'Trace'
                            cObs[ii] = ''
                        elif cObs[ii-1] < 10:
                            cObs[ii-1] = '{:.2f}'.format(cObs[ii-1])
                        elif cObs[ii-1] < 100:
                            cObs[ii-1] = '{:.1f}'.format(cObs[ii-1])
                        else:
                            cObs[ii-1] = '{:.0f}'.format(cObs[ii-1])
                elif Prcp.strip() in ['in/hr','cm/hr']:
                    if math.isnan(cObs[ii-1]):
                        cObs[ii-1] = '-'
                    else:
                        if cObs[ii-1] == 0:
                            cObs[ii-1] = '{:.0f}'.format(cObs[ii-1])
                        elif cObs[ii-1] < 0.01:
                            cObs[ii-1] = '<0.01'
                        elif cObs[ii-1] < 10:
                            cObs[ii-1] = '{:.2f}'.format(cObs[ii-1])
                        elif cObs[ii-1] < 100:
                            cObs[ii-1] = '{:.1f}'.format(cObs[ii-1])
                        else:
                            cObs[ii-1] = '{:.0f}'.format(cObs[ii-1])

    # Format humidity observations
    elif Type == 'Humidity':
        for ii,H in enumerate(Obs):
            if isinstance(H,str) and H.strip() == '%':
                if math.isnan(cObs[ii-1]):
                    cObs[ii-1] = '-'
                else:
                    cObs[ii-1] = '{:.0f}'.format(cObs[ii-1])

    # Format solar radiation observations
    elif Type == 'Radiation':
        for ii,Rad in enumerate(Obs):
            if isinstance(Rad,str) and Rad.strip() == 'W m[sup]-2[/sup]':
                if math.isnan(cObs[ii-1]):
                    cObs[ii-1] = '-'
                else:
                    cObs[ii-1] = '{:.0f}'.format(cObs[ii-1])

    # Format UV observations
    elif Type == 'UV':
        for ii,UV in enumerate(Obs):
            if isinstance(UV,str) and UV.strip() == 'index':
                if math.isnan(cObs[ii-1]):
                    cObs[ii-1] = '-'
                else:
                    cObs[ii-1] = '{:.1f}'.format(cObs[ii-1])

    # Format battery voltage observations
    elif Type == 'Battery':
        for ii,V in enumerate(Obs):
            if isinstance(V,str) and V.strip() == 'v':
                if math.isnan(cObs[ii-1]):
                    cObs[ii-1] = '-'
                else:
                    cObs[ii-1] = '{:.2f}'.format(cObs[ii-1])

    # Format lightning strike count observations
    elif Type == 'StrikeCount':
        for ii,L in enumerate(Obs):
            if isinstance(L,str) and L.strip() == 'count':
                if math.isnan(cObs[ii-1]):
                    cObs[ii-1] = '-'
                elif cObs[ii-1] < 1000:
                    cObs[ii-1] = '{:.0f}'.format(cObs[ii-1])
                else:
                    cObs[ii-1] = '{:.1f}'.format(cObs[ii-1]/1000) + ' k'

    # Format lightning strike distance observations
    elif Type == 'StrikeDistance':
        for ii,StrikeDist in enumerate(Obs):
            if isinstance(StrikeDist,str):
                if StrikeDist.strip() in ['km']:
                    if math.isnan(cObs[ii-1]):
                        cObs[ii-1] = '-'
                    else:
<<<<<<< HEAD
                        DistValues = [1,5,6,8,10,12,14,17,20,24,27,31,34,35,37,40]
                        DispValues = ['0-5','2-8','3-9','5-11','7-13','9-15','11-17','14-20','17-23','21-27','24-30','28-34','31-37','32-38','34-40','37-43']
                        cObs[ii-1] = DispValues[DistValues.index(cObs[ii-1])]
=======
                        DistValues = [0,1,5,6,8,10,12,14,17,20,24,27,31,34,35,37,40]
                        DispValues = ['0-5','0-5','2-8','3-9','5-11','7-13','9-15','11-17','14-20','17-23','21-27','24-30','28-34','31-37','32-38','34-40','37-43']
                        try:
                            cObs[ii-1] = DispValues[DistValues.index(cObs[ii-1])]
                        except:
                            cObs[ii-1] = str(cObs[ii-1])
>>>>>>> b8971304
                elif StrikeDist.strip() in ['miles']:
                    if math.isnan(cObs[ii-1]):
                        cObs[ii-1] = '-'
                    else:
<<<<<<< HEAD
                        DistValues = [0.6,3.1,3.7,5,6.2,7.5,8.7,10.6,12.4,14.9,16.8,19.3,21.1,21.7,23,24.9]
                        DispValues = ['0-3','1-5','2-6','3-7','4-8','6-9','7-11','9-12','11-14','13-17','15-19','17-21','19-23','20-24','21-25','37-43']
                        cObs[ii-1] = DispValues[DistValues.index(round(cObs[ii-1],1))]
                        
=======
                        DistValues = [0,0.6,3.1,3.7,5,6.2,7.5,8.7,10.6,12.4,14.9,16.8,19.3,21.1,21.7,23,24.9]
                        DispValues = ['0-3','0-3','1-5','2-6','3-7','4-8','6-9','7-11','9-12','11-14','13-17','15-19','17-21','19-23','20-24','21-25','37-43']
                        try:
                            cObs[ii-1] = DispValues[DistValues.index(round(cObs[ii-1],1))]
                        except:
                            cObs[ii-1] = str(round(cObs[ii-1],1))

>>>>>>> b8971304
    # Format lightning strike frequency observations
    elif Type == 'StrikeFrequency':
        for ii,StrikeFreq in enumerate(Obs):
            if isinstance(StrikeFreq,str):
                if StrikeFreq.strip() in ['/min']:
                    if math.isnan(cObs[ii-1]):
                        cObs[ii-1] = '-'
                        cObs[ii] = ' /min'
                    else:
                        cObs[ii-1] = '{:.0f}'.format(cObs[ii-1])
                        cObs[ii] = ' /min'

    # Format time difference observations
    elif Type == 'TimeDelta':
        for ii,Delta in enumerate(Obs):
            if isinstance(Delta,str) and Delta.strip() in ['s']:
                if math.isnan(cObs[ii-1]):
                    cObs = ['-','-','-','-',cObs[2]]
                else:
                    days,remainder = divmod(cObs[ii-1],86400)
                    hours,remainder = divmod(remainder,3600)
                    minutes,seconds = divmod(remainder,60)
                    if days >= 1:
                        if days == 1:
                            if hours == 1:
                                cObs = ['{:.0f}'.format(days),'day','{:.0f}'.format(hours),'hour',cObs[2]]
                            else:
                                cObs = ['{:.0f}'.format(days),'day','{:.0f}'.format(hours),'hours',cObs[2]]
                        elif days <= 99:
                            if hours == 1:
                                cObs = ['{:.0f}'.format(days),'days','{:.0f}'.format(hours),'hour',cObs[2]]
                            else:
                                cObs = ['{:.0f}'.format(days),'days','{:.0f}'.format(hours),'hours',cObs[2]]
                        elif days >= 100:
                                cObs = ['{:.0f}'.format(days),'days','-','-',cObs[2]]
                    elif hours >= 1:
                        if hours == 1:
                            if minutes == 1:
                                cObs = ['{:.0f}'.format(hours),'hour','{:.0f}'.format(minutes),'min',cObs[2]]
                            else:
                                cObs = ['{:.0f}'.format(hours),'hour','{:.0f}'.format(minutes),'mins',cObs[2]]
                        elif hours > 1:
                            if minutes == 1:
                                cObs = ['{:.0f}'.format(hours),'hours','{:.0f}'.format(minutes),'min',cObs[2]]
                            else:
                                cObs = ['{:.0f}'.format(hours),'hours','{:.0f}'.format(minutes),'mins',cObs[2]]
                    else:
                        if minutes == 0:
                            cObs = ['< 1','minute','-','-',cObs[2]]
                        elif minutes == 1:
                            cObs = ['{:.0f}'.format(minutes),'minute','-','-',cObs[2]]
                        else:
                            cObs = ['{:.0f}'.format(minutes),'minutes','-','-',cObs[2]]

    # Return formatted observations
    return cObs<|MERGE_RESOLUTION|>--- conflicted
+++ resolved
@@ -1,13 +1,6 @@
-<<<<<<< HEAD
-""" Formats and sets the required units of observations displayed on the 
-Raspberry Pi Python console for WeatherFlow Tempest and Smart Home Weather 
-stations. 
-Copyright (C) 2018-2020 Peter Davis
-=======
 """ Formats and sets the required units of observations displayed on the
 Raspberry Pi Python console for Weather Flow Smart Home Weather Stations.
 Copyright (C) 2018-2020  Peter Davis
->>>>>>> b8971304
 
 This program is free software: you can redistribute it and/or modify it under
 the terms of the GNU General Public License as published by the Free Software
@@ -320,28 +313,16 @@
                     if math.isnan(cObs[ii-1]):
                         cObs[ii-1] = '-'
                     else:
-<<<<<<< HEAD
-                        DistValues = [1,5,6,8,10,12,14,17,20,24,27,31,34,35,37,40]
-                        DispValues = ['0-5','2-8','3-9','5-11','7-13','9-15','11-17','14-20','17-23','21-27','24-30','28-34','31-37','32-38','34-40','37-43']
-                        cObs[ii-1] = DispValues[DistValues.index(cObs[ii-1])]
-=======
                         DistValues = [0,1,5,6,8,10,12,14,17,20,24,27,31,34,35,37,40]
                         DispValues = ['0-5','0-5','2-8','3-9','5-11','7-13','9-15','11-17','14-20','17-23','21-27','24-30','28-34','31-37','32-38','34-40','37-43']
                         try:
                             cObs[ii-1] = DispValues[DistValues.index(cObs[ii-1])]
                         except:
                             cObs[ii-1] = str(cObs[ii-1])
->>>>>>> b8971304
                 elif StrikeDist.strip() in ['miles']:
                     if math.isnan(cObs[ii-1]):
                         cObs[ii-1] = '-'
                     else:
-<<<<<<< HEAD
-                        DistValues = [0.6,3.1,3.7,5,6.2,7.5,8.7,10.6,12.4,14.9,16.8,19.3,21.1,21.7,23,24.9]
-                        DispValues = ['0-3','1-5','2-6','3-7','4-8','6-9','7-11','9-12','11-14','13-17','15-19','17-21','19-23','20-24','21-25','37-43']
-                        cObs[ii-1] = DispValues[DistValues.index(round(cObs[ii-1],1))]
-                        
-=======
                         DistValues = [0,0.6,3.1,3.7,5,6.2,7.5,8.7,10.6,12.4,14.9,16.8,19.3,21.1,21.7,23,24.9]
                         DispValues = ['0-3','0-3','1-5','2-6','3-7','4-8','6-9','7-11','9-12','11-14','13-17','15-19','17-21','19-23','20-24','21-25','37-43']
                         try:
@@ -349,7 +330,6 @@
                         except:
                             cObs[ii-1] = str(round(cObs[ii-1],1))
 
->>>>>>> b8971304
     # Format lightning strike frequency observations
     elif Type == 'StrikeFrequency':
         for ii,StrikeFreq in enumerate(Obs):
